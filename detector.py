--- conflicted
+++ resolved
@@ -1,254 +1,249 @@
-"""
-Módulo de detección de objetos metálicos para el Visualizador de Campos Electromagnéticos
-"""
-
-import cv2
-import numpy as np
-
-
-class ObjectDetector:
-    def __init__(self):
-        # Parámetros para la detección de objetos metálicos
-<<<<<<< HEAD
-        self.hsv_lower = np.array([0, 0, 100])  # Valores HSV mínimos para objetos brillantes
-        self.hsv_upper = np.array([180, 80, 255])  # Valores HSV máximos para objetos brillantes
-=======
-        self.hsv_lower = np.array([0, 0, 90])  # Valores HSV mínimos para objetos brillantes
-        self.hsv_upper = np.array([180, 100, 255])  # Valores HSV máximos para objetos brillantes
->>>>>>> eb1d1d53
-
-        # Parámetros para objetos metálicos más oscuros
-        self.dark_metal_lower = np.array([0, 0, 20])
-        self.dark_metal_upper = np.array([180, 50, 80])
-
-        # Parámetros para contornos
-        self.min_contour_area = 500  # Área mínima para considerar un contorno
-        self.max_contour_area = 50000  # Área máxima para considerar un contorno
-
-        # Historial para suavizar detecciones
-        self.history = []
-        self.history_size = 5
-
-        # Umbral de conductividad para clasificación de metales
-        self.conductivity_threshold = 0.65
-
-    def detect_traditional(self, frame):
-        """
-        Implementación original del método detect.
-        Este es tu código actual sin cambios.
-        """
-        # Convertir a HSV para mejor detección de brillos y colores metálicos
-        hsv = cv2.cvtColor(frame, cv2.COLOR_BGR2HSV)
-
-        # Crear máscaras para detección
-        mask_bright = cv2.inRange(hsv, self.hsv_lower, self.hsv_upper)
-        mask_dark = cv2.inRange(hsv, self.dark_metal_lower, self.dark_metal_upper)
-
-        # Combinar máscaras
-        mask = cv2.bitwise_or(mask_bright, mask_dark)
-
-        # Mejora de la máscara con operaciones morfológicas
-        kernel = np.ones((5, 5), np.uint8)
-        mask = cv2.morphologyEx(mask, cv2.MORPH_OPEN, kernel)
-        mask = cv2.morphologyEx(mask, cv2.MORPH_CLOSE, kernel)
-
-        # Encontrar contornos
-        contours, _ = cv2.findContours(mask, cv2.RETR_EXTERNAL, cv2.CHAIN_APPROX_SIMPLE)
-
-        detected_objects = []
-
-        for contour in contours:
-            area = cv2.contourArea(contour)
-
-            # Filtrar por área
-            if area < self.min_contour_area or area > self.max_contour_area:
-                continue
-
-            # Obtener centro del contorno
-            M = cv2.moments(contour)
-            if M["m00"] != 0:
-                cx = int(M["m10"] / M["m00"])
-                cy = int(M["m01"] / M["m00"])
-            else:
-                cx, cy = 0, 0
-
-            # Obtener rectángulo delimitador
-            x, y, w, h = cv2.boundingRect(contour)
-
-            # Estimar conductividad basada en brillo y textura
-            roi = frame[y:y + h, x:x + w]
-
-            # Verificar que el ROI no esté vacío
-            if roi.size == 0:
-                continue
-
-            # Convertir a escala de grises
-            roi_gray = cv2.cvtColor(roi, cv2.COLOR_BGR2GRAY)
-
-            # Calcular el brillo medio (indicador simple de reflectividad)
-            avg_brightness = np.mean(roi_gray)
-
-            # Calcular varianza de textura (indicador de rugosidad)
-            texture_variance = np.var(roi_gray)
-
-            # Estimar conductividad (simple heurística: objetos más brillantes y uniformes)
-            estimated_conductivity = min(1.0, max(0.0,
-                                                (avg_brightness / 255.0) * 0.7 +
-                                                (1.0 - min(1.0, texture_variance / 1000.0)) * 0.3))
-
-            # Clasificar el tipo de objeto
-            obj_type = 'metallic' if estimated_conductivity > 0.6 else 'conductive'
-
-            # Crear objeto detectado
-            detected_object = {
-                'contour': contour,
-                'center': (cx, cy),
-                'area': area,
-                'bounding_box': (x, y, w, h),
-                'type': obj_type,
-                'estimated_conductivity': estimated_conductivity
-            }
-
-            detected_objects.append(detected_object)
-
-        return detected_objects
-
-    def detect(self, frame):
-        """
-        Versión mejorada que usa un sistema de puntuación ponderada.
-        """
-        # 1. Usar el método tradicional para detección inicial
-        potential_objects = self.detect_traditional(frame)
-
-        # 2. Para cada objeto potencial, calcular múltiples características
-        final_objects = []
-        for obj in potential_objects:
-            x, y, w, h = obj['bounding_box']
-            roi = frame[y:y+h, x:x+w]
-
-            if roi.size == 0:
-                continue
-
-            # Características de brillo y textura
-            roi_gray = cv2.cvtColor(roi, cv2.COLOR_BGR2GRAY)
-            avg_brightness = np.mean(roi_gray)
-            texture_variance = np.var(roi_gray)
-
-            # Nuevas características
-            # a. Uniformidad de color (los metales tienden a tener colores más uniformes)
-            roi_hsv = cv2.cvtColor(roi, cv2.COLOR_BGR2HSV)
-            h_channel, s_channel, v_channel = cv2.split(roi_hsv)
-            hue_std = np.std(h_channel)
-            sat_std = np.std(s_channel)
-            color_uniformity = 1.0 - min(1.0, (hue_std/50.0 + sat_std/50.0)/2)
-
-            # b. Reflectividad (basada en valor HSV y varianza)
-            v_mean = np.mean(v_channel)
-            v_std = np.std(v_channel)
-            reflectivity = (v_mean/255.0) * (1.0 - min(1.0, v_std/50.0))
-
-            # c. Bordes definidos (metales suelen tener bordes nítidos)
-            edges = cv2.Canny(roi_gray, 100, 200)
-            edge_density = np.sum(edges) / (roi.shape[0] * roi.shape[1])
-
-            # Sistema de puntuación ponderada
-            scores = {
-                'brightness': avg_brightness / 255.0,
-                'texture_smoothness': 1.0 - min(1.0, texture_variance / 2000.0),
-                'color_uniformity': color_uniformity,
-                'reflectivity': reflectivity,
-                'edge_definition': min(1.0, edge_density * 10)
-            }
-
-            # Pesos para cada característica
-            weights = {
-                'brightness': 0.2,
-                'texture_smoothness': 0.25,
-                'color_uniformity': 0.3,
-                'reflectivity': 0.15,
-                'edge_definition': 0.1
-            }
-
-            # Calcular puntuación final
-            final_score = sum(scores[k] * weights[k] for k in weights)
-
-            # Clasificar basado en puntuación
-            obj['estimated_conductivity'] = final_score
-            obj['type'] = 'metallic' if final_score > self.conductivity_threshold else 'conductive'
-
-            # Guardar puntuaciones individuales para depuración
-            obj['feature_scores'] = scores
-
-            final_objects.append(obj)
-
-        # Mantener el historial actualizado
-        self.history.append(final_objects)
-        if len(self.history) > self.history_size:
-            self.history.pop(0)
-
-        return final_objects
-
-    def adjust_detection_parameters(self, sensitivity=None, min_area=None, max_area=None, conductivity_threshold=None):
-        """
-        Ajusta los parámetros de detección.
-
-        Args:
-            sensitivity: Valor entre 0 y 1 para ajustar la sensibilidad global
-            min_area: Área mínima para considerar un contorno
-            max_area: Área máxima para considerar un contorno
-            conductivity_threshold: Umbral para clasificar objetos como metálicos
-        """
-        if sensitivity is not None:
-            # Ajustar umbrales HSV basados en sensibilidad
-            sensitivity = max(0.0, min(1.0, sensitivity))
-
-            # Ajustar valores inferiores
-            self.hsv_lower[1] = int(50 * (1 - sensitivity))  # Menos saturación para más sensibilidad
-            self.hsv_lower[2] = int(150 - 50 * sensitivity)  # Menos brillo para más sensibilidad
-
-            # Ajustar valores para metales oscuros
-            self.dark_metal_lower[2] = int(20 * (1 - sensitivity))
-            self.dark_metal_upper[2] = int(80 + 20 * sensitivity)
-
-        # Ajustar áreas de contorno
-        if min_area is not None:
-            self.min_contour_area = max(100, min_area)
-
-        if max_area is not None:
-            self.max_contour_area = max(self.min_contour_area * 2, max_area)
-
-        # Ajustar umbral de conductividad
-        if conductivity_threshold is not None:
-            self.conductivity_threshold = max(0.3, min(0.9, conductivity_threshold))
-
-    def draw_debug_info(self, frame, detected_objects):
-        """
-        Dibuja información de depuración sobre las características detectadas.
-        """
-        debug_frame = frame.copy()
-
-        for obj in detected_objects:
-            if 'feature_scores' not in obj:
-                continue
-
-            # Obtener puntuaciones
-            scores = obj['feature_scores']
-            x, y, w, h = obj['bounding_box']
-
-            # Dibujar rectángulo alrededor del objeto
-            color = (0, 255, 0) if obj['type'] == 'metallic' else (0, 165, 255)
-            cv2.rectangle(debug_frame, (x, y), (x + w, y + h), color, 2)
-
-            # Mostrar puntuación final
-            cv2.putText(debug_frame, f"{obj['estimated_conductivity']:.2f}",
-                       (x, y - 10), cv2.FONT_HERSHEY_SIMPLEX, 0.5, color, 2)
-
-            # Mostrar puntuaciones individuales (desplazadas)
-            y_offset = y + h + 15
-            for key, score in scores.items():
-                text = f"{key}: {score:.2f}"
-                cv2.putText(debug_frame, text, (x, y_offset),
-                           cv2.FONT_HERSHEY_SIMPLEX, 0.4, (255, 255, 255), 1)
-                y_offset += 15
-
-        return debug_frame
+"""
+Módulo de detección de objetos metálicos para el Visualizador de Campos Electromagnéticos
+"""
+
+import cv2
+import numpy as np
+
+
+class ObjectDetector:
+    def __init__(self):
+        # Parámetros para la detección de objetos metálicos
+        self.hsv_lower = np.array([0, 0, 90])  # Valores HSV mínimos para objetos brillantes
+        self.hsv_upper = np.array([180, 100, 255])  # Valores HSV máximos para objetos brillantes
+
+        # Parámetros para objetos metálicos más oscuros
+        self.dark_metal_lower = np.array([0, 0, 20])
+        self.dark_metal_upper = np.array([180, 50, 80])
+
+        # Parámetros para contornos
+        self.min_contour_area = 500  # Área mínima para considerar un contorno
+        self.max_contour_area = 50000  # Área máxima para considerar un contorno
+
+        # Historial para suavizar detecciones
+        self.history = []
+        self.history_size = 5
+
+        # Umbral de conductividad para clasificación de metales
+        self.conductivity_threshold = 0.65
+
+    def detect_traditional(self, frame):
+        """
+        Implementación original del método detect.
+        Este es tu código actual sin cambios.
+        """
+        # Convertir a HSV para mejor detección de brillos y colores metálicos
+        hsv = cv2.cvtColor(frame, cv2.COLOR_BGR2HSV)
+
+        # Crear máscaras para detección
+        mask_bright = cv2.inRange(hsv, self.hsv_lower, self.hsv_upper)
+        mask_dark = cv2.inRange(hsv, self.dark_metal_lower, self.dark_metal_upper)
+
+        # Combinar máscaras
+        mask = cv2.bitwise_or(mask_bright, mask_dark)
+
+        # Mejora de la máscara con operaciones morfológicas
+        kernel = np.ones((5, 5), np.uint8)
+        mask = cv2.morphologyEx(mask, cv2.MORPH_OPEN, kernel)
+        mask = cv2.morphologyEx(mask, cv2.MORPH_CLOSE, kernel)
+
+        # Encontrar contornos
+        contours, _ = cv2.findContours(mask, cv2.RETR_EXTERNAL, cv2.CHAIN_APPROX_SIMPLE)
+
+        detected_objects = []
+
+        for contour in contours:
+            area = cv2.contourArea(contour)
+
+            # Filtrar por área
+            if area < self.min_contour_area or area > self.max_contour_area:
+                continue
+
+            # Obtener centro del contorno
+            M = cv2.moments(contour)
+            if M["m00"] != 0:
+                cx = int(M["m10"] / M["m00"])
+                cy = int(M["m01"] / M["m00"])
+            else:
+                cx, cy = 0, 0
+
+            # Obtener rectángulo delimitador
+            x, y, w, h = cv2.boundingRect(contour)
+
+            # Estimar conductividad basada en brillo y textura
+            roi = frame[y:y + h, x:x + w]
+
+            # Verificar que el ROI no esté vacío
+            if roi.size == 0:
+                continue
+
+            # Convertir a escala de grises
+            roi_gray = cv2.cvtColor(roi, cv2.COLOR_BGR2GRAY)
+
+            # Calcular el brillo medio (indicador simple de reflectividad)
+            avg_brightness = np.mean(roi_gray)
+
+            # Calcular varianza de textura (indicador de rugosidad)
+            texture_variance = np.var(roi_gray)
+
+            # Estimar conductividad (simple heurística: objetos más brillantes y uniformes)
+            estimated_conductivity = min(1.0, max(0.0,
+                                                (avg_brightness / 255.0) * 0.7 +
+                                                (1.0 - min(1.0, texture_variance / 1000.0)) * 0.3))
+
+            # Clasificar el tipo de objeto
+            obj_type = 'metallic' if estimated_conductivity > 0.6 else 'conductive'
+
+            # Crear objeto detectado
+            detected_object = {
+                'contour': contour,
+                'center': (cx, cy),
+                'area': area,
+                'bounding_box': (x, y, w, h),
+                'type': obj_type,
+                'estimated_conductivity': estimated_conductivity
+            }
+
+            detected_objects.append(detected_object)
+
+        return detected_objects
+
+    def detect(self, frame):
+        """
+        Versión mejorada que usa un sistema de puntuación ponderada.
+        """
+        # 1. Usar el método tradicional para detección inicial
+        potential_objects = self.detect_traditional(frame)
+
+        # 2. Para cada objeto potencial, calcular múltiples características
+        final_objects = []
+        for obj in potential_objects:
+            x, y, w, h = obj['bounding_box']
+            roi = frame[y:y+h, x:x+w]
+
+            if roi.size == 0:
+                continue
+
+            # Características de brillo y textura
+            roi_gray = cv2.cvtColor(roi, cv2.COLOR_BGR2GRAY)
+            avg_brightness = np.mean(roi_gray)
+            texture_variance = np.var(roi_gray)
+
+            # Nuevas características
+            # a. Uniformidad de color (los metales tienden a tener colores más uniformes)
+            roi_hsv = cv2.cvtColor(roi, cv2.COLOR_BGR2HSV)
+            h_channel, s_channel, v_channel = cv2.split(roi_hsv)
+            hue_std = np.std(h_channel)
+            sat_std = np.std(s_channel)
+            color_uniformity = 1.0 - min(1.0, (hue_std/50.0 + sat_std/50.0)/2)
+
+            # b. Reflectividad (basada en valor HSV y varianza)
+            v_mean = np.mean(v_channel)
+            v_std = np.std(v_channel)
+            reflectivity = (v_mean/255.0) * (1.0 - min(1.0, v_std/50.0))
+
+            # c. Bordes definidos (metales suelen tener bordes nítidos)
+            edges = cv2.Canny(roi_gray, 100, 200)
+            edge_density = np.sum(edges) / (roi.shape[0] * roi.shape[1])
+
+            # Sistema de puntuación ponderada
+            scores = {
+                'brightness': avg_brightness / 255.0,
+                'texture_smoothness': 1.0 - min(1.0, texture_variance / 2000.0),
+                'color_uniformity': color_uniformity,
+                'reflectivity': reflectivity,
+                'edge_definition': min(1.0, edge_density * 10)
+            }
+
+            # Pesos para cada característica
+            weights = {
+                'brightness': 0.2,
+                'texture_smoothness': 0.25,
+                'color_uniformity': 0.3,
+                'reflectivity': 0.15,
+                'edge_definition': 0.1
+            }
+
+            # Calcular puntuación final
+            final_score = sum(scores[k] * weights[k] for k in weights)
+
+            # Clasificar basado en puntuación
+            obj['estimated_conductivity'] = final_score
+            obj['type'] = 'metallic' if final_score > self.conductivity_threshold else 'conductive'
+
+            # Guardar puntuaciones individuales para depuración
+            obj['feature_scores'] = scores
+
+            final_objects.append(obj)
+
+        # Mantener el historial actualizado
+        self.history.append(final_objects)
+        if len(self.history) > self.history_size:
+            self.history.pop(0)
+
+        return final_objects
+
+    def adjust_detection_parameters(self, sensitivity=None, min_area=None, max_area=None, conductivity_threshold=None):
+        """
+        Ajusta los parámetros de detección.
+
+        Args:
+            sensitivity: Valor entre 0 y 1 para ajustar la sensibilidad global
+            min_area: Área mínima para considerar un contorno
+            max_area: Área máxima para considerar un contorno
+            conductivity_threshold: Umbral para clasificar objetos como metálicos
+        """
+        if sensitivity is not None:
+            # Ajustar umbrales HSV basados en sensibilidad
+            sensitivity = max(0.0, min(1.0, sensitivity))
+
+            # Ajustar valores inferiores
+            self.hsv_lower[1] = int(50 * (1 - sensitivity))  # Menos saturación para más sensibilidad
+            self.hsv_lower[2] = int(150 - 50 * sensitivity)  # Menos brillo para más sensibilidad
+
+            # Ajustar valores para metales oscuros
+            self.dark_metal_lower[2] = int(20 * (1 - sensitivity))
+            self.dark_metal_upper[2] = int(80 + 20 * sensitivity)
+
+        # Ajustar áreas de contorno
+        if min_area is not None:
+            self.min_contour_area = max(100, min_area)
+
+        if max_area is not None:
+            self.max_contour_area = max(self.min_contour_area * 2, max_area)
+
+        # Ajustar umbral de conductividad
+        if conductivity_threshold is not None:
+            self.conductivity_threshold = max(0.3, min(0.9, conductivity_threshold))
+
+    def draw_debug_info(self, frame, detected_objects):
+        """
+        Dibuja información de depuración sobre las características detectadas.
+        """
+        debug_frame = frame.copy()
+
+        for obj in detected_objects:
+            if 'feature_scores' not in obj:
+                continue
+
+            # Obtener puntuaciones
+            scores = obj['feature_scores']
+            x, y, w, h = obj['bounding_box']
+
+            # Dibujar rectángulo alrededor del objeto
+            color = (0, 255, 0) if obj['type'] == 'metallic' else (0, 165, 255)
+            cv2.rectangle(debug_frame, (x, y), (x + w, y + h), color, 2)
+
+            # Mostrar puntuación final
+            cv2.putText(debug_frame, f"{obj['estimated_conductivity']:.2f}",
+                       (x, y - 10), cv2.FONT_HERSHEY_SIMPLEX, 0.5, color, 2)
+
+            # Mostrar puntuaciones individuales (desplazadas)
+            y_offset = y + h + 15
+            for key, score in scores.items():
+                text = f"{key}: {score:.2f}"
+                cv2.putText(debug_frame, text, (x, y_offset),
+                           cv2.FONT_HERSHEY_SIMPLEX, 0.4, (255, 255, 255), 1)
+                y_offset += 15
+
+        return debug_frame